"use client";

import { useState, useEffect } from "react";
import { useRouter } from "next/navigation";
import { Badge } from "@/components/ui/badge";
import { useTikTokAnalysis } from "@/lib/hooks/use-tiktok-analysis";
import { useSaveTikTokAnalysisWithCredibility } from "@/lib/hooks/use-saved-analyses";
import { useAnimatedProgress } from "@/lib/hooks/use-animated-progress";
import { toast } from "sonner";
<<<<<<< HEAD
import { useLanguage } from "@/components/language-provider";
=======
import { AnalysisRenderer } from "@/components/analysis-renderer";
import { useGlobalTranslation } from "@/components/global-translation-provider";
import { OriginTracingDiagram } from "@/components/analysis/origin-tracing-diagram";
import { SentimentDisplay } from "@/components/analysis/sentiment-display";
import { useDiagramExpansion } from "@/lib/hooks/useDiagramExpansion";
import { PoliticalBiasMeter } from "@/components/ui/political-bias-meter";
import Link from "next/link";
>>>>>>> a76c1351
import { useAuth } from "@/lib/hooks/use-auth";
import {
  UrlInputForm,
  LoadingOverlay,
  ResultsSection,
} from "@/components/hero";
import { AnalysisData, MockResult } from "@/types/analysis";

interface HeroSectionProps {
  initialUrl?: string;
}


export function HeroSection({ initialUrl = "" }: HeroSectionProps) {
  const [url, setUrl] = useState(initialUrl);
  const [isSaving, setIsSaving] = useState(false);
  const [isSaved, setIsSaved] = useState(false);
  const [savedId, setSavedId] = useState<string | null>(null);
  const [isMockLoading, setIsMockLoading] = useState(false);
  const [mockResult, setMockResult] = useState<MockResult | null>(null);
  const { analyzeTikTok, isLoading, result, reset } = useTikTokAnalysis();
  const {
    progress,
    isAnimating,
    startProgress,
    resetProgress,
  } = useAnimatedProgress({ duration: 20000 });
  const { user } = useAuth();
  const isSignedIn = !!user;

  const saveTikTokAnalysisWithCredibility = useSaveTikTokAnalysisWithCredibility();
  const router = useRouter();
  const { t, translateCurrentPage, enableAutoTranslation, language } = useGlobalTranslation();

  const [phase, setPhase] = useState<string>("");

  // Loading phase label derived from progress
  useEffect(() => {
    if (!isAnimating) return;
    const pct = Math.round(progress);
    if (pct < 30) setPhase("Transcribing media");
    else if (pct < 60) setPhase("Detecting news content");
    else if (pct < 85) setPhase("Fact-checking claims");
    else setPhase("Building origin tracing & credibility");
  }, [progress, isAnimating]);

  const buildSummaryText = (data: AnalysisData | any) => {
    try {
      const fc = data?.factCheck;
      const title = data?.metadata?.title || "Checkmate Analysis";
      const verdict = fc?.verdict ? `Verdict: ${fc.verdict}` : "";
      const confidence = fc?.confidence != null ? `Confidence: ${fc.confidence}%` : "";
      const summary = fc ? getAnalysisSummary(fc) : data?.newsDetection?.contentType || "";
      const link = data?.metadata?.originalUrl || "";
      return [title, verdict, confidence, summary, link].filter(Boolean).join("\n");
    } catch {
      return "Checkmate analysis summary";
    }
  };

  const getAnalysisSummary = (factCheck: any) => {
    if (factCheck.explanation) {
      const paragraphs = factCheck.explanation
        .split("\n")
        .filter((p: string) => p.trim().length > 50);
      if (paragraphs.length > 0) {
        const firstParagraph = paragraphs[0].trim();
        if (firstParagraph.length > 300) {
          const sentences = firstParagraph.split(/[.!?]+/).filter((s: string) => s.trim().length > 0);
          if (sentences.length > 1) {
            const summary = sentences.slice(0, Math.min(3, sentences.length)).join('. ');
            return summary + (sentences.length > 3 ? '.' : '');
          }
        }
        return firstParagraph;
      }
    }
    if (factCheck.content) {
      const cleanContent = factCheck.content.trim();
      return cleanContent.length > 200
        ? cleanContent.substring(0, 200) + "..."
        : cleanContent;
    }
    return "Analysis summary is being generated based on credible sources and fact-checking methodology.";
  };

  const handleCopySummary = async () => {
    const dataSource = result?.success && result.data ? result.data : mockResult?.success && mockResult.data ? mockResult.data : null;
    if (!dataSource) return;
    try {
      await navigator.clipboard.writeText(buildSummaryText(dataSource));
      toast.success("Summary copied to clipboard");
    } catch {
      toast.error("Failed to copy summary");
    }
  };

  const handleShare = async () => {
    const dataSource = result?.success && result.data ? result.data : mockResult?.success && mockResult.data ? mockResult.data : null;
    if (!dataSource) return;
    const text = buildSummaryText(dataSource);
    const shareUrl = dataSource?.metadata?.originalUrl || window.location.href;
    if (navigator.share) {
      try {
        await navigator.share({ title: "Checkmate Analysis", text, url: shareUrl });
        return;
      } catch {
        // fall through to clipboard
      }
    }
    try {
      await navigator.clipboard.writeText(`${text}\n${shareUrl}`);
      toast.success("Share text copied to clipboard");
    } catch {
      toast.error("Failed to share");
    }
  };

  useEffect(() => {
    setUrl(initialUrl);
  }, [initialUrl]);

  useEffect(() => {
    if (result) {
      if (result.success) {
        // Trigger translation if auto-translation is enabled and language is not English
        if (enableAutoTranslation && language !== "en") {
          // Small delay to allow DOM to update with new content
          setTimeout(() => {
            translateCurrentPage();
          }, 500);
        }
      } else if (result.error) {
        toast.error(result.error);
      }
    }
  }, [result, t, enableAutoTranslation, language, translateCurrentPage]);

  const handleAnalyze = async () => {
    if (!url.trim()) {
      toast.error(t.enterUrl);
      return;
    }

    // Update URL with query parameter
    const params = new URLSearchParams();
    params.set("link", url.trim());
    router.replace(`?${params.toString()}`);

    toast.info(t.analysisStarted);
    startProgress();
    await analyzeTikTok(url.trim());
  };

  const handleSubmit = async (e: React.FormEvent) => {
    e.preventDefault();
    await handleAnalyze();
  };

  const handleReset = () => {
    setUrl("");
    setIsSaved(false);
    setSavedId(null);
    setMockResult(null);
    resetProgress();
    reset();
  };

  const handleMockAnalysis = async () => {
    if (!url.trim()) {
      toast.error(t.enterUrl);
      return;
    }

    setIsMockLoading(true);
    toast.info("Running Mock Analysis (Free!)");
    startProgress();

    // Simulate API processing time
    await new Promise((resolve) => setTimeout(resolve, 3000));

    // Generate realistic mock data matching current API structure
    const mockData: MockResult = {
      success: true,
      data: {
        transcription: {
          text: `This is a mock transcription of the content from ${url}. 

The AI has simulated transcribing the audio/video content. In this mock analysis, we're demonstrating how the system would extract spoken words, identify key claims, and prepare them for fact-checking.

Key simulated claims found:
- Mock claim about current events
- Simulated statement requiring verification
- Example of content that would trigger fact-checking processes`,
          segments: [
            {
              start: 0,
              end: 10,
              text: "This is a mock transcription of the content",
            },
            {
              start: 10,
              end: 25,
              text: "demonstrating how the system would extract spoken words",
            },
          ],
          language: "en",
        },
        metadata: {
          title: "Mock Content Analysis - Demo Mode",
          description:
            "This is a simulated analysis showing how Checkmate would process real content without using expensive APIs.",
          creator: "MockCreator123",
          originalUrl: url,
          platform: url.includes("tiktok")
            ? "tiktok"
            : url.includes("twitter")
              ? "twitter"
              : "web",
        },
        factCheck: {
          verdict: "verified" as const,
          confidence: 85,
          explanation: `**Mock Fact-Check Analysis:**

This is a demonstration of how our AI fact-checking system would analyze the content. In a real scenario, this would involve:

**Verification Process:**
- Web search across credible news sources
- Cross-referencing with fact-checking databases  
- Analysis of source credibility and bias
- Evaluation of evidence quality

**Mock Findings:**
- **Primary Claims**: The content contains 2-3 verifiable statements
- **Source Quality**: Simulated cross-reference with Reuters, AP News, BBC
- **Confidence Level**: High confidence based on multiple corroborating sources
- **Recommendation**: Content appears to be factually accurate based on available evidence

**Origin Tracing Investigation:**
This claim appears to have originated from legitimate news sources around early 2024. The information has been consistently reported by multiple credible outlets including Reuters, Associated Press, and BBC News. The claim has maintained accuracy as it spread through various social media platforms.

**Note**: This is a demonstration using mock data to show the analysis process without incurring API costs.`,
          content:
            "Mock content summary: The system has analyzed the provided URL and generated this demo fact-check result to show how real analysis would work.",
          sources: [
            {
              title: "Reuters Fact Check: [Sample] Fact-checking common vaccine claims",
              url: "https://www.reuters.com/fact-check/",
              credibility: 0.9,
            },
            {
              title: "BBC Reality Check: [Sample] Verifying viral social media claims",
              url: "https://www.bbc.com/news/reality_check",
              credibility: 0.85,
            },
            {
              title: "AP News Fact Check: [Sample] Investigating misinformation",
              url: "https://apnews.com/ap-fact-check",
              credibility: 0.8,
            },
          ],
          flags: ["verified-sources", "high-credibility"],
          originTracing: {
            hypothesizedOrigin:
              "This claim appears to have originated from a Reuters report published in early 2024, which was then picked up by other major news outlets including BBC and Associated Press. The information has been consistently verified across multiple credible sources.",
            firstSeenDates: [
              {
                source: "Reuters",
                date: "2024-01-15",
                url: "https://www.reuters.com/fact-check/",
              },
              {
                source: "BBC News",
                date: "2024-01-16",
                url: "https://www.bbc.com/news/reality_check",
              },
              {
                source: "Associated Press",
                date: "2024-01-16",
                url: "https://apnews.com/ap-fact-check",
              },
            ],
            propagationPaths: ["news-media", "twitter", "tiktok", "facebook"],
          },
          beliefDrivers: [
            {
              name: "Source Credibility",
              description:
                "People trust this information because it comes from established, reputable news organizations with strong fact-checking standards.",
              references: [
                {
                  title: "International Fact-Checking Network - Poynter",
                  url: "https://www.poynter.org/ifcn/",
                },
              ],
            },
            {
              name: "Consensus Reporting",
              description:
                "Multiple independent news sources reporting the same facts increases confidence in the information's accuracy.",
              references: [
                {
                  title: "FactCheck.org - Annenberg Public Policy Center",
                  url: "https://www.factcheck.org/",
                },
              ],
            },
            {
              name: "Authority Bias",
              description:
                "Information from recognized news authorities is more readily believed due to their established reputation.",
              references: [
                {
                  title: "Snopes.com - Fact Checking and Debunking Urban Legends",
                  url: "https://www.snopes.com/",
                },
              ],
            },
          ],
        },
        requiresFactCheck: true,
        creatorCredibilityRating: 7.2,
        newsDetection: {
          hasNewsContent: true,
          confidence: 0.9,
          newsKeywordsFound: ["breaking", "reports", "officials"],
          potentialClaims: [
            "Mock claim about current events",
            "Simulated statement requiring verification",
            "Example of content that would trigger fact-checking processes",
          ],
          needsFactCheck: true,
          contentType: "news_factual",
        },
        originTracingData: {
          originTracing: {
            hypothesizedOrigin:
              "This claim appears to have originated from a Reuters report published in early 2024, which was then picked up by other major news outlets including BBC and Associated Press. The information has been consistently verified across multiple credible sources.",
            firstSeenDates: [
              {
                source: "Reuters",
                date: "2024-01-15",
                url: "https://www.reuters.com/fact-check/",
              },
              {
                source: "BBC News",
                date: "2024-01-16",
                url: "https://www.bbc.com/news/reality_check",
              },
              {
                source: "Associated Press",
                date: "2024-01-16",
                url: "https://apnews.com/ap-fact-check",
              },
            ],
            evolutionSteps: [
              {
                platform: "Reuters",
                transformation:
                  "Original breaking news report with official sources and verification",
                impact: "Established the factual foundation",
                date: "2024-01-15",
              },
              {
                platform: "BBC News",
                transformation:
                  "Independent verification and additional context added",
                impact:
                  "Increased credibility through second-source confirmation",
                date: "2024-01-16",
              },
              {
                platform: "Twitter",
                transformation: "Simplified into shareable social media format",
                impact: "Reached broader audience while maintaining accuracy",
                date: "2024-01-17",
              },
              {
                platform: "TikTok",
                transformation:
                  "Adapted into short-form video content with visual aids",
                impact: "Made information accessible to younger demographics",
                date: "2024-01-18",
              },
            ],
            propagationPaths: ["news-media", "twitter", "tiktok", "facebook"],
          },
          beliefDrivers: [
            {
              name: "Source Credibility",
              description:
                "People trust this information because it comes from established, reputable news organizations with strong fact-checking standards.",
              references: [
                {
                  title: "International Fact-Checking Network - Poynter",
                  url: "https://www.poynter.org/ifcn/",
                },
              ],
            },
            {
              name: "Consensus Reporting",
              description:
                "Multiple independent news sources reporting the same facts increases confidence in the information's accuracy.",
              references: [
                {
                  title: "FactCheck.org - Annenberg Public Policy Center",
                  url: "https://www.factcheck.org/",
                },
              ],
            },
            {
              name: "Authority Bias",
              description:
                "Information from recognized news authorities is more readily believed due to their established reputation.",
              references: [
                {
                  title: "Snopes.com - Fact Checking and Debunking Urban Legends",
                  url: "https://www.snopes.com/",
                },
              ],
            },
          ],
          sources: [
            {
              url: "https://www.reuters.com/fact-check/",
              title: "Reuters Fact Check: [Sample] Fact-checking common vaccine claims",
              source: "Reuters",
              credibility: 0.9,
            },
            {
              url: "https://www.bbc.com/news/reality_check",
              title: "BBC Reality Check: [Sample] Verifying viral social media claims",
              source: "BBC News",
              credibility: 0.85,
            },
            {
              url: "https://apnews.com/ap-fact-check",
              title: "AP News Fact Check: [Sample] Investigating misinformation",
              source: "Associated Press",
              credibility: 0.8,
            },
          ],
          verdict: "verified",
          content:
            "Mock content summary: The system has analyzed the provided URL and generated this demo fact-check result to show how real analysis would work.",
          claim:
            "This is a mock demonstration of how claims would be analyzed and verified through the fact-checking system.",
          allLinks: [
            {
              url: "https://www.reuters.com/fact-check/",
              title: "Reuters Fact Check: [Sample] Fact-checking common vaccine claims",
            },
            {
              url: "https://www.bbc.com/news/reality_check",
              title: "BBC Reality Check: [Sample] Verifying viral social media claims",
            },
            {
              url: "https://apnews.com/ap-fact-check",
              title: "AP News Fact Check: [Sample] Investigating misinformation",
            },
          ],
        },
      },
    };

    setMockResult(mockData);
    setIsMockLoading(false);
    toast.success("Mock Analysis Complete! (No API costs incurred)");
    
    // Trigger translation if auto-translation is enabled and language is not English
    if (enableAutoTranslation && language !== "en") {
      // Small delay to allow DOM to update with new content
      setTimeout(() => {
        translateCurrentPage();
      }, 500);
    }
  };

  const handleSaveAnalysis = async () => {
    const dataSource =
      result?.success && result.data
        ? result.data
        : mockResult?.success && mockResult.data
          ? mockResult.data
          : null;
    if (!dataSource || !isSignedIn) {
      toast.error(t.cannotSave);
      return;
    }

    if (isSaved) {
      toast.info(t.alreadySaved);
      return;
    }

    setIsSaving(true);
    try {
      const saveData = {
        videoUrl: dataSource.metadata.originalUrl,
        transcription: dataSource.transcription
          ? {
              text: dataSource.transcription.text,
              language: dataSource.transcription.language,
            }
          : undefined,
        metadata: dataSource.metadata
          ? {
              title: dataSource.metadata.title,
              description: dataSource.metadata.description,
              creator: dataSource.metadata.creator,
              originalUrl: dataSource.metadata.originalUrl,
              platform: dataSource.metadata.platform,
            }
          : undefined,
        newsDetection: dataSource.newsDetection
          ? {
              hasNewsContent: dataSource.newsDetection.hasNewsContent,
              confidence: dataSource.newsDetection.confidence,
              newsKeywordsFound: dataSource.newsDetection.newsKeywordsFound,
              potentialClaims: dataSource.newsDetection.potentialClaims,
              needsFactCheck: dataSource.newsDetection.needsFactCheck,
              contentType: dataSource.newsDetection.contentType,
            }
          : undefined,
        factCheck: dataSource.factCheck
          ? {
              verdict: (dataSource.factCheck as any).verdict,
              confidence: (dataSource.factCheck as any).confidence,
              explanation: (dataSource.factCheck as any).explanation,
              content: (dataSource.factCheck as any).content,
              originTracing: (dataSource.factCheck as any).originTracing,
              beliefDrivers: (dataSource.factCheck as any).beliefDrivers,
              sources: (dataSource.factCheck as any).sources?.map((source: any) => ({
                title: source.title,
                url: source.url,
                source: source.title,
                relevance: source.credibility || source.relevance || 0.5,
              })),
            }
          : undefined,
        requiresFactCheck: dataSource.requiresFactCheck,
        creatorCredibilityRating:
          dataSource.creatorCredibilityRating == null
            ? 5
            : Math.round(Number(dataSource.creatorCredibilityRating)),
        contentCreatorId: dataSource.metadata?.creator,
      };

      const resp = await saveTikTokAnalysisWithCredibility(saveData);
      if (resp && resp.id) {
        setSavedId(resp.id as string);
      }

      setIsSaved(true);
      toast.success(t.analysisSaved);
    } catch (error) {
      console.error("Failed to save analysis:", error);
      toast.error(t.failedToSave);
    } finally {
      setIsSaving(false);
    }
  };


  return (
    <section className="py-24 md:py-32 relative">
      <LoadingOverlay
        isLoading={isLoading}
        isMockLoading={isMockLoading}
        progress={progress}
        phase={phase}
      />
      
      <div className="text-center">
        <Badge variant="secondary" className="mb-6 px-4 py-2 text-sm font-medium">
          AI-Powered Fact Checking
        </Badge>
        <h1 className="mb-6 text-4xl font-bold tracking-tight sm:text-6xl md:text-7xl">
          {t.heroTitle}
        </h1>
        <p className="mx-auto mb-10 max-w-2xl text-lg text-muted-foreground md:text-xl leading-relaxed">
          {t.heroSubtitle}
        </p>
        
        <UrlInputForm
          url={url}
          setUrl={setUrl}
          isLoading={isLoading}
          isMockLoading={isMockLoading}
            onSubmit={handleSubmit}
          onMockAnalysis={handleMockAnalysis}
        />
          </div>
<<<<<<< HEAD

      <ResultsSection
        result={result as any}
        mockResult={mockResult}
        isSignedIn={isSignedIn}
        isSaving={isSaving}
        isSaved={isSaved}
        savedId={savedId}
        onSaveAnalysis={handleSaveAnalysis}
        onCopySummary={handleCopySummary}
        onShare={handleShare}
        onReset={handleReset}
      />
=======
        </div>

        {/* Results */}
        {(result || mockResult) && (
          <div className="mx-auto max-w-7xl mt-8 px-2 sm:px-4">
            <Card className={isDiagramExpanded ? "overflow-visible" : "overflow-hidden"}>
              <CardHeader>
                <CardTitle className="flex items-center gap-2">
                  {result?.success || mockResult?.success ? (
                    <CheckCircleIcon className="h-5 w-5 text-green-500" />
                  ) : (
                    <AlertCircleIcon className="h-5 w-5 text-red-500" />
                  )}
                  {result?.success || mockResult?.success
                    ? result?.success
                      ? t.analysisComplete
                      : "Mock Analysis Complete"
                    : "Analysis Failed"}
                </CardTitle>
              </CardHeader>
              <CardContent>
                {(result?.success && result.data) ||
                (mockResult?.success && mockResult.data) ? (
                  (() => {
                    // Determine which data source to use
                    const currentData =
                      result?.success && result.data
                        ? result.data
                        : mockResult?.data;
                    if (!currentData) return null;

                    // Safely access optional origin tracing augmentation when present (in mock data)
                    const originTracingData = (currentData as any)
                      ?.originTracingData;
                    return (
                      <div className="space-y-6 text-left">
                        {/* Video Metadata */}
                        <div className="border-b pb-4">
                          <h3 className="font-semibold text-lg mb-2 break-words">
                            {currentData.metadata.title}
                          </h3>
                          <div className="text-sm text-muted-foreground space-y-1">
                            <p className="break-words">
                              <span className="font-medium">Creator:</span> {currentData.metadata.creator}
                            </p>
                            <p>
                              <span className="font-medium">Platform:</span>{" "}
                              {currentData.metadata.platform || "Unknown"}
                            </p>
                            <p className="break-all">
                              <span className="font-medium">Original URL:</span>{" "}
                              <a
                                href={currentData.metadata.originalUrl}
                                target="_blank"
                                rel="noopener noreferrer"
                                className="text-primary hover:underline break-all"
                              >
                                {currentData.metadata.originalUrl}
                              </a>
                            </p>
                            {currentData.metadata.description &&
                              currentData.metadata.description !==
                                currentData.metadata.title && (
                                <p className="break-words">
                                  <span className="font-medium">Description:</span>{" "}
                                  {currentData.metadata.description}
                                </p>
                              )}
                          </div>
                        </div>

                        {/* Transcription */}
                        {currentData.transcription &&
                          currentData.transcription.text &&
                          currentData.transcription.text.length > 0 && (
                            <div className="space-y-3">
                              <h4 className="font-medium flex items-center gap-2">
                                <ShieldCheckIcon className="h-4 w-4" />
                                Transcription
                              </h4>
                              <div className="p-4 bg-muted rounded-lg">
                                <div className="text-sm leading-relaxed">
                                  <AnalysisRenderer content={currentData.transcription.text} />
                                </div>
                                {currentData.transcription.language && (
                                  <p className="text-xs text-muted-foreground mt-3">
                                    Language:{" "}
                                    {currentData.transcription.language}
                                  </p>
                                )}
                              </div>
                            </div>
                          )}

                        {/* Platform Analysis */}
                        <div className="space-y-3">
                          <h4 className="font-medium flex items-center gap-2">
                            <AlertCircleIcon className="h-4 w-4" />
                            Platform Analysis
                          </h4>
                          <div className="p-4 bg-muted rounded-lg space-y-2">
                            <div className="flex items-center justify-between">
                              <span className="text-sm">Source Platform:</span>
                              <Badge variant="secondary">
                                {currentData.metadata.platform === "twitter"
                                  ? "Twitter/X"
                                  : "TikTok"}
                              </Badge>
                            </div>
                            <div className="flex items-center justify-between">
                              <span className="text-sm">Content Type:</span>
                              <Badge variant="outline">
                                {currentData.metadata.platform === "twitter"
                                  ? "Social Post"
                                  : "Video Content"}
                              </Badge>
                            </div>
                            <div className="flex items-center justify-between">
                              <span className="text-sm">
                                Fact-Check Required:
                              </span>
                              <Badge
                                variant={
                                  currentData.requiresFactCheck
                                    ? "destructive"
                                    : "secondary"
                                }
                              >
                                {currentData.requiresFactCheck ? "Yes" : "No"}
                              </Badge>
                            </div>
                          </div>
                        </div>

                        {/* News Detection */}
                        {currentData.newsDetection && (
                          <div className="space-y-3">
                            <h4 className="font-medium flex items-center gap-2">
                              <AlertCircleIcon className="h-4 w-4" />
                              Content Analysis
                            </h4>
                            <div className="p-4 bg-muted rounded-lg space-y-2">
                              <div className="flex items-center justify-between">
                                <span className="text-sm">Content Type:</span>
                                <Badge
                                  variant={
                                    currentData.newsDetection.contentType ===
                                    "news_factual"
                                      ? "destructive"
                                      : "secondary"
                                  }
                                >
                                  {currentData.newsDetection.contentType ===
                                  "news_factual"
                                    ? "News/Factual"
                                    : "Entertainment"}
                                </Badge>
                              </div>
                              <div className="flex items-center justify-between">
                                <span className="text-sm">
                                  Requires Fact-Check:
                                </span>
                                <Badge
                                  variant={
                                    currentData.requiresFactCheck
                                      ? "destructive"
                                      : "secondary"
                                  }
                                >
                                  {currentData.requiresFactCheck ? "Yes" : "No"}
                                </Badge>
                              </div>
                              <div className="flex items-center justify-between">
                                <span className="text-sm">Confidence:</span>
                                <span className="text-sm font-medium">
                                  {Math.round(
                                    currentData.newsDetection.confidence * 100
                                  )}
                                  %
                                </span>
                              </div>
                            </div>
                          </div>
                        )}

                        {/* Fact-Check Results */}
                        {currentData.factCheck && (
                          <div className="space-y-4">
                            <h4 className="font-medium flex items-center gap-2">
                              <ShieldCheckIcon className="h-4 w-4" />
                              Fact-Check Results
                            </h4>

                            {/* Overall Verification Status Summary */}
                            <Card
                              className={`border-l-4 shadow-sm ${
                                (
                                  currentData.factCheck as unknown as FactCheckResult
                                ).verdict === "verified"
                                  ? "border-l-green-500 bg-green-50/50 dark:bg-green-900/10"
                                  : (
                                        currentData.factCheck as unknown as FactCheckResult
                                      ).verdict === "false"
                                    ? "border-l-red-500 bg-red-50/50 dark:bg-red-900/10"
                                    : (
                                          currentData.factCheck as unknown as FactCheckResult
                                        ).verdict === "misleading"
                                      ? "border-l-orange-500 bg-orange-50/50 dark:bg-orange-900/10"
                                      : (
                                            currentData.factCheck as unknown as FactCheckResult
                                          ).verdict === "satire"
                                        ? "border-l-purple-500 bg-purple-50/50 dark:bg-purple-900/10"
                                        : "border-l-gray-500 bg-gray-50/50 dark:bg-gray-900/10"
                              }`}
                            >
                              <CardContent className="p-6">
                                <div className="space-y-4">
                                  {/* Header Section */}
                                  <div className="flex flex-col sm:flex-row sm:items-start justify-between gap-4">
                                    <div className="flex-1 space-y-3">
                                      <div className="flex items-center gap-3">
                                        <div className="p-1 rounded-full bg-white dark:bg-gray-800 shadow-sm">
                                          {getStatusIcon(
                                            (
                                              currentData.factCheck as unknown as FactCheckResult
                                            ).verdict
                                          )}
                                        </div>
                                        <h5 className="font-semibold text-lg">
                                          {
                                            getVerdictDescription(
                                              (
                                                currentData.factCheck as unknown as FactCheckResult
                                              ).verdict,
                                              currentData.factCheck as unknown as FactCheckResult
                                            ).title
                                          }
                                        </h5>
                                      </div>
                                    </div>
                                    <div className="shrink-0 self-start">
                                      {getStatusBadge(
                                        (
                                          currentData.factCheck as unknown as FactCheckResult
                                        ).verdict
                                      )}
                                    </div>
                                  </div>

                                  {/* Analysis Description */}
                                  <div className="bg-white/60 dark:bg-gray-800/60 rounded-lg p-4 border border-gray-200/50 dark:border-gray-700/50">
                                    <p className="text-sm leading-relaxed text-gray-700 dark:text-gray-300">
                                      {
                                        getVerdictDescription(
                                          (
                                            currentData.factCheck as unknown as FactCheckResult
                                          ).verdict,
                                          currentData.factCheck as unknown as FactCheckResult
                                        ).description
                                      }
                                    </p>
                                  </div>

                                  {/* Metrics Section */}
                                  <div className="grid grid-cols-1 sm:grid-cols-2 gap-4 pt-2 border-t border-gray-200/50 dark:border-gray-700/50">
                                    <div className="flex items-center gap-2">
                                      <div className="w-8 h-8 rounded-full bg-blue-100 dark:bg-blue-900/30 flex items-center justify-center">
                                        <span className="text-xs font-medium text-blue-600 dark:text-blue-400">
                                          {
                                            (
                                              currentData.factCheck as unknown as FactCheckResult
                                            ).confidence
                                          }%
                                        </span>
                                      </div>
                                      <div>
                                        <p className="text-xs font-medium text-gray-600 dark:text-gray-400">Confidence</p>
                                        <div className="w-16 h-1.5 bg-gray-200 dark:bg-gray-700 rounded-full overflow-hidden">
                                          <div 
                                            className="h-full bg-blue-500 rounded-full transition-all duration-300"
                                            style={{
                                              width: `${(currentData.factCheck as unknown as FactCheckResult).confidence}%`
                                            }}
                                          />
                                        </div>
                                      </div>
                                    </div>
                                    
                                    <div className="flex items-center gap-2">
                                      <div className="w-8 h-8 rounded-full bg-green-100 dark:bg-green-900/30 flex items-center justify-center">
                                        <span className="text-xs font-medium text-green-600 dark:text-green-400">
                                          {(
                                            currentData.factCheck as unknown as FactCheckResult
                                          ).sources?.length || 0}
                                        </span>
                                      </div>
                                      <div>
                                        <p className="text-xs font-medium text-gray-600 dark:text-gray-400">Sources</p>
                                        <p className="text-xs text-gray-500 dark:text-gray-500">Used for verification</p>
                                      </div>
                                    </div>
                                  </div>
                                </div>
                              </CardContent>
                            </Card>

                            {/* Sentiment Analysis Section */}
                            {(currentData.factCheck as any)?.sentimentAnalysis && (
                              <div className="mt-6">
                                <SentimentDisplay 
                                  sentiment={(currentData.factCheck as any).sentimentAnalysis}
                                />
                              </div>
                            )}

                            {/* Origin Tracing Diagram - Moved here from detailed analysis */}
                            {((
                              currentData.factCheck as unknown as FactCheckResult
                            ).originTracing?.hypothesizedOrigin ||
                              originTracingData?.originTracing
                                ?.hypothesizedOrigin) && (
                              <div className="mt-6">
                                <div className="flex items-center gap-2 mb-4">
                                  <div className="w-1 h-6 bg-gradient-to-b from-blue-500 to-purple-500 rounded-full"></div>
                                  <h4 className="font-semibold text-lg">
                                    Origin Tracing & Belief Evolution
                                  </h4>
                                </div>
                                <div className="rounded-lg">
                                  <OriginTracingDiagram
                                    originTracing={
                                      originTracingData?.originTracing ||
                                      (
                                        currentData.factCheck as unknown as FactCheckResult
                                      ).originTracing
                                    }
                                    beliefDrivers={
                                      originTracingData?.beliefDrivers ||
                                      (
                                        currentData.factCheck as unknown as FactCheckResult
                                      ).beliefDrivers
                                    }
                                    sources={
                                      // Prioritize currentData.factCheck.sources for the diagram
                                      (currentData.factCheck as unknown as FactCheckResult)
                                        ?.sources?.map((source) => ({
                                          url: source.url,
                                          title: source.title,
                                          source: source.title || new URL(source.url).hostname,
                                          credibility: Math.round((source.credibility || 0.5) * 100), // Convert to percentage
                                        })) ||
                                      // Fallback to originTracingData.sources if no factCheck sources
                                      (originTracingData?.sources &&
                                      originTracingData?.sources.length > 0
                                        ? originTracingData.sources.map((source: any) => ({
                                            url: source.url,
                                            title: source.title,
                                            source: source.source || new URL(source.url).hostname,
                                            credibility: Math.round((source.credibility || 0.5) * 100),
                                          }))
                                        : [])
                                    }
                                    verdict={
                                      (
                                        currentData.factCheck as unknown as FactCheckResult
                                      ).verdict as
                                        | "verified"
                                        | "misleading"
                                        | "false"
                                        | "unverified"
                                        | "satire"
                                    }
                                    content={
                                      originTracingData?.claim ||
                                      (
                                        currentData.factCheck as unknown as FactCheckResult
                                      ).content
                                    }
                                    allLinks={
                                      originTracingData?.allLinks ||
                                      // Generate allLinks from currentData.factCheck.sources if not available
                                      (currentData.factCheck as unknown as FactCheckResult)
                                        ?.sources?.map((source) => ({
                                          url: source.url,
                                          title: source.title,
                                        }))
                                    }
                                  />
                                </div>
                              </div>
                            )}

                            {/* Expandable Detailed Analysis Section */}
                            <div className="mt-4">
                              <button
                                onClick={() =>
                                  setIsDetailedAnalysisExpanded(
                                    !isDetailedAnalysisExpanded
                                  )
                                }
                                className="w-full text-left p-4 bg-gray-50 dark:bg-gray-900 rounded-lg hover:bg-gray-100 dark:hover:bg-gray-800 transition-colors border border-gray-200 dark:border-gray-700"
                              >
                                <div className="flex items-center justify-between">
                                  <span className="font-medium text-base">
                                    View Detailed Analysis
                                  </span>
                                  {isDetailedAnalysisExpanded ? (
                                    <ChevronUpIcon className="h-5 w-5 text-muted-foreground" />
                                  ) : (
                                    <ChevronDownIcon className="h-5 w-5 text-muted-foreground" />
                                  )}
                                </div>
                                <p className="text-sm text-muted-foreground mt-1">
                                  Explore comprehensive analysis including
                                  sources, methodology, and detailed reasoning
                                </p>
                              </button>

                              {isDetailedAnalysisExpanded && (
                                <div className="mt-4 space-y-4 border-t pt-4">
                                  {/* Detailed Analysis Content */}
                                  {(
                                    currentData.factCheck as unknown as FactCheckResult
                                  ).explanation && (
                                    <div className="bg-gray-50 dark:bg-gray-900 p-4 rounded-lg">
                                      <p className="font-medium mb-3 text-base">
                                        Detailed Analysis:
                                      </p>
                                      <div>
                                        {(() => {
                                          const explanation = (
                                            currentData.factCheck as unknown as FactCheckResult
                                          ).explanation;
                                          const shouldTruncate =
                                            explanation.length > 500;

                                          const contentToShow =
                                            shouldTruncate &&
                                            !isAnalysisExpanded
                                              ? explanation.substring(0, 500) +
                                                "..."
                                              : explanation;

                                          return (
                                            <AnalysisRenderer
                                              content={contentToShow}
                                            />
                                          );
                                        })()}
                                      </div>
                                      {(() => {
                                        const explanation = (
                                          currentData.factCheck as unknown as FactCheckResult
                                        ).explanation;

                                        if (explanation.length <= 500)
                                          return null;

                                        return (
                                          <button
                                            onClick={() =>
                                              setIsAnalysisExpanded(
                                                !isAnalysisExpanded
                                              )
                                            }
                                            className="mt-4 text-primary hover:text-primary/80 font-medium transition-colors text-sm flex items-center gap-1"
                                          >
                                            {isAnalysisExpanded ? (
                                              <>
                                                <ChevronUpIcon className="h-4 w-4" />
                                                Show less analysis
                                              </>
                                            ) : (
                                              <>
                                                <ChevronDownIcon className="h-4 w-4" />
                                                Show full analysis
                                              </>
                                            )}
                                          </button>
                                        );
                                      })()}
                                    </div>
                                  )}

                                  {/* Sources Section */}
                                  {(
                                    currentData.factCheck as unknown as FactCheckResult
                                  ).sources &&
                                    (
                                      currentData.factCheck as unknown as FactCheckResult
                                    ).sources.length > 0 && (
                                      <div>
                                        <p className="font-medium mb-3 text-base break-words">
                                          Sources Used in Analysis:
                                        </p>
                                        <p className="text-xs font-medium mb-2 text-muted-foreground">
                                          {
                                            (
                                              currentData.factCheck as unknown as FactCheckResult
                                            ).sources.length
                                          }{" "}
                                          sources found
                                        </p>
                                        <div className="flex flex-wrap gap-2">
                                          {(
                                            currentData.factCheck as unknown as FactCheckResult
                                          ).sources
                                            .slice(0, 10)
                                            .map((source, sourceIndex) => (
                                              <Button
                                                key={sourceIndex}
                                                size="sm"
                                                variant="outline"
                                                asChild
                                                className="max-w-full"
                                              >
                                                <a
                                                  href={source.url}
                                                  target="_blank"
                                                  rel="noopener noreferrer"
                                                  className="text-xs break-words text-left"
                                                  style={{ 
                                                    wordBreak: 'break-word',
                                                    overflowWrap: 'break-word',
                                                    hyphens: 'auto'
                                                  }}
                                                >
                                                  <span className="truncate max-w-[200px] sm:max-w-none inline-block">
                                                    {source.title}
                                                  </span>
                                                  <ExternalLinkIcon className="h-3 w-3 ml-1 shrink-0" />
                                                </a>
                                              </Button>
                                            ))}
                                        </div>
                                      </div>
                                    )}

                                  {/* Belief Drivers - Text summary after diagram */}
                                    {(
                                      currentData.factCheck as unknown as FactCheckResult
                                    ).beliefDrivers &&
                                    (
                                      currentData.factCheck as unknown as FactCheckResult
                                    ).beliefDrivers!.length > 0 && (
                                      <div>
                                        <p className="font-medium mb-3 text-base">
                                          Why People Believe This:
                                        </p>
                                        <div className="bg-gray-50 dark:bg-gray-900 p-4 rounded-lg">
                                          <ul className="list-disc pl-5 space-y-2 text-sm text-muted-foreground">
                                            {(
                                              currentData.factCheck as unknown as FactCheckResult
                                            )
                                              .beliefDrivers!.slice(0, 10)
                                              .map((d, i) => (
                                                <li key={i}>
                                                  <span className="font-medium">
                                                    {d.name}:
                                                  </span>{" "}
                                                  {d.description}
                                                </li>
                                              ))}
                                          </ul>
                                        </div>
                                      </div>
                                    )}

                                    {/* Political Bias Meter - Only for Malaysia Political Content */}
                                    {(currentData.factCheck as any)?.politicalBias?.isMalaysiaPolitical &&
                                      (currentData.factCheck as any)?.politicalBias?.malaysiaBiasScore !== undefined && (
                                        <div className="mt-4">
                                          <PoliticalBiasMeter
                                            biasScore={(currentData.factCheck as any).politicalBias.malaysiaBiasScore}
                                            explanation={(currentData.factCheck as any).politicalBias.explanation}
                                            keyQuote={(currentData.factCheck as any).politicalBias.keyQuote}
                                            confidence={(currentData.factCheck as any).politicalBias.confidence}
                                            biasIndicators={(currentData.factCheck as any).politicalBias.biasIndicators}
                                            politicalTopics={(currentData.factCheck as any).politicalBias.politicalTopics}
                                          />
                                        </div>
                                      )}
                                </div>
                              )}
                            </div>
                          </div>
                        )}

                        {/* Action Buttons */}
                        <div className="pt-4 border-t">
                          <div className="flex gap-3 flex-wrap">
                            {/* Save Button - Only show for authenticated users */}
                            {isSignedIn && (
                              <Button
                                onClick={handleSaveAnalysis}
                                disabled={isSaving || isSaved}
                                className="flex items-center gap-2"
                              >
                                {isSaving ? (
                                  <LoaderIcon className="h-4 w-4 animate-spin" />
                                ) : (
                                  <BookmarkIcon className="h-4 w-4" />
                                )}
                                {isSaved
                                  ? t.saved
                                  : isSaving
                                    ? t.saving
                                    : t.saveAnalysis}
                              </Button>
                            )}

                            {/* Download after save */}
                            {isSignedIn && isSaved && savedId && (
                              <Button asChild variant="outline">
                                <a
                                  href={`/api/analyses/${encodeURIComponent(savedId)}/download`}
                                  target="_blank"
                                  rel="noopener noreferrer"
                                >
                                  Download JSON
                                </a>
                              </Button>
                            )}

                            <Button variant="outline" onClick={handleReset}>
                              {t.reset}
                            </Button>
                          </div>

                          {/* Login prompt for non-authenticated users */}
                          {!isSignedIn && (
                            <p className="text-sm text-muted-foreground mt-2">
                              <Link
                                href="/sign-in"
                                className="text-primary hover:underline"
                              >
                                Sign in
                              </Link>{" "}
                              to save your analysis results
                            </p>
                          )}
                        </div>
                      </div>
                    );
                  })()
                ) : (
                  <div className="text-left">
                    <p className="text-red-500 mb-4">{result?.error}</p>
                    <Button variant="outline" onClick={handleReset}>
                      {t.tryAgain}
                    </Button>
                  </div>
                )}
              </CardContent>
            </Card>
          </div>
        )}
      </div>
>>>>>>> a76c1351
    </section>
  );
}<|MERGE_RESOLUTION|>--- conflicted
+++ resolved
@@ -7,9 +7,6 @@
 import { useSaveTikTokAnalysisWithCredibility } from "@/lib/hooks/use-saved-analyses";
 import { useAnimatedProgress } from "@/lib/hooks/use-animated-progress";
 import { toast } from "sonner";
-<<<<<<< HEAD
-import { useLanguage } from "@/components/language-provider";
-=======
 import { AnalysisRenderer } from "@/components/analysis-renderer";
 import { useGlobalTranslation } from "@/components/global-translation-provider";
 import { OriginTracingDiagram } from "@/components/analysis/origin-tracing-diagram";
@@ -17,7 +14,6 @@
 import { useDiagramExpansion } from "@/lib/hooks/useDiagramExpansion";
 import { PoliticalBiasMeter } from "@/components/ui/political-bias-meter";
 import Link from "next/link";
->>>>>>> a76c1351
 import { useAuth } from "@/lib/hooks/use-auth";
 import {
   UrlInputForm,
@@ -608,11 +604,10 @@
           setUrl={setUrl}
           isLoading={isLoading}
           isMockLoading={isMockLoading}
-            onSubmit={handleSubmit}
+          onSubmit={handleSubmit}
           onMockAnalysis={handleMockAnalysis}
         />
-          </div>
-<<<<<<< HEAD
+      </div>
 
       <ResultsSection
         result={result as any}
@@ -626,666 +621,6 @@
         onShare={handleShare}
         onReset={handleReset}
       />
-=======
-        </div>
-
-        {/* Results */}
-        {(result || mockResult) && (
-          <div className="mx-auto max-w-7xl mt-8 px-2 sm:px-4">
-            <Card className={isDiagramExpanded ? "overflow-visible" : "overflow-hidden"}>
-              <CardHeader>
-                <CardTitle className="flex items-center gap-2">
-                  {result?.success || mockResult?.success ? (
-                    <CheckCircleIcon className="h-5 w-5 text-green-500" />
-                  ) : (
-                    <AlertCircleIcon className="h-5 w-5 text-red-500" />
-                  )}
-                  {result?.success || mockResult?.success
-                    ? result?.success
-                      ? t.analysisComplete
-                      : "Mock Analysis Complete"
-                    : "Analysis Failed"}
-                </CardTitle>
-              </CardHeader>
-              <CardContent>
-                {(result?.success && result.data) ||
-                (mockResult?.success && mockResult.data) ? (
-                  (() => {
-                    // Determine which data source to use
-                    const currentData =
-                      result?.success && result.data
-                        ? result.data
-                        : mockResult?.data;
-                    if (!currentData) return null;
-
-                    // Safely access optional origin tracing augmentation when present (in mock data)
-                    const originTracingData = (currentData as any)
-                      ?.originTracingData;
-                    return (
-                      <div className="space-y-6 text-left">
-                        {/* Video Metadata */}
-                        <div className="border-b pb-4">
-                          <h3 className="font-semibold text-lg mb-2 break-words">
-                            {currentData.metadata.title}
-                          </h3>
-                          <div className="text-sm text-muted-foreground space-y-1">
-                            <p className="break-words">
-                              <span className="font-medium">Creator:</span> {currentData.metadata.creator}
-                            </p>
-                            <p>
-                              <span className="font-medium">Platform:</span>{" "}
-                              {currentData.metadata.platform || "Unknown"}
-                            </p>
-                            <p className="break-all">
-                              <span className="font-medium">Original URL:</span>{" "}
-                              <a
-                                href={currentData.metadata.originalUrl}
-                                target="_blank"
-                                rel="noopener noreferrer"
-                                className="text-primary hover:underline break-all"
-                              >
-                                {currentData.metadata.originalUrl}
-                              </a>
-                            </p>
-                            {currentData.metadata.description &&
-                              currentData.metadata.description !==
-                                currentData.metadata.title && (
-                                <p className="break-words">
-                                  <span className="font-medium">Description:</span>{" "}
-                                  {currentData.metadata.description}
-                                </p>
-                              )}
-                          </div>
-                        </div>
-
-                        {/* Transcription */}
-                        {currentData.transcription &&
-                          currentData.transcription.text &&
-                          currentData.transcription.text.length > 0 && (
-                            <div className="space-y-3">
-                              <h4 className="font-medium flex items-center gap-2">
-                                <ShieldCheckIcon className="h-4 w-4" />
-                                Transcription
-                              </h4>
-                              <div className="p-4 bg-muted rounded-lg">
-                                <div className="text-sm leading-relaxed">
-                                  <AnalysisRenderer content={currentData.transcription.text} />
-                                </div>
-                                {currentData.transcription.language && (
-                                  <p className="text-xs text-muted-foreground mt-3">
-                                    Language:{" "}
-                                    {currentData.transcription.language}
-                                  </p>
-                                )}
-                              </div>
-                            </div>
-                          )}
-
-                        {/* Platform Analysis */}
-                        <div className="space-y-3">
-                          <h4 className="font-medium flex items-center gap-2">
-                            <AlertCircleIcon className="h-4 w-4" />
-                            Platform Analysis
-                          </h4>
-                          <div className="p-4 bg-muted rounded-lg space-y-2">
-                            <div className="flex items-center justify-between">
-                              <span className="text-sm">Source Platform:</span>
-                              <Badge variant="secondary">
-                                {currentData.metadata.platform === "twitter"
-                                  ? "Twitter/X"
-                                  : "TikTok"}
-                              </Badge>
-                            </div>
-                            <div className="flex items-center justify-between">
-                              <span className="text-sm">Content Type:</span>
-                              <Badge variant="outline">
-                                {currentData.metadata.platform === "twitter"
-                                  ? "Social Post"
-                                  : "Video Content"}
-                              </Badge>
-                            </div>
-                            <div className="flex items-center justify-between">
-                              <span className="text-sm">
-                                Fact-Check Required:
-                              </span>
-                              <Badge
-                                variant={
-                                  currentData.requiresFactCheck
-                                    ? "destructive"
-                                    : "secondary"
-                                }
-                              >
-                                {currentData.requiresFactCheck ? "Yes" : "No"}
-                              </Badge>
-                            </div>
-                          </div>
-                        </div>
-
-                        {/* News Detection */}
-                        {currentData.newsDetection && (
-                          <div className="space-y-3">
-                            <h4 className="font-medium flex items-center gap-2">
-                              <AlertCircleIcon className="h-4 w-4" />
-                              Content Analysis
-                            </h4>
-                            <div className="p-4 bg-muted rounded-lg space-y-2">
-                              <div className="flex items-center justify-between">
-                                <span className="text-sm">Content Type:</span>
-                                <Badge
-                                  variant={
-                                    currentData.newsDetection.contentType ===
-                                    "news_factual"
-                                      ? "destructive"
-                                      : "secondary"
-                                  }
-                                >
-                                  {currentData.newsDetection.contentType ===
-                                  "news_factual"
-                                    ? "News/Factual"
-                                    : "Entertainment"}
-                                </Badge>
-                              </div>
-                              <div className="flex items-center justify-between">
-                                <span className="text-sm">
-                                  Requires Fact-Check:
-                                </span>
-                                <Badge
-                                  variant={
-                                    currentData.requiresFactCheck
-                                      ? "destructive"
-                                      : "secondary"
-                                  }
-                                >
-                                  {currentData.requiresFactCheck ? "Yes" : "No"}
-                                </Badge>
-                              </div>
-                              <div className="flex items-center justify-between">
-                                <span className="text-sm">Confidence:</span>
-                                <span className="text-sm font-medium">
-                                  {Math.round(
-                                    currentData.newsDetection.confidence * 100
-                                  )}
-                                  %
-                                </span>
-                              </div>
-                            </div>
-                          </div>
-                        )}
-
-                        {/* Fact-Check Results */}
-                        {currentData.factCheck && (
-                          <div className="space-y-4">
-                            <h4 className="font-medium flex items-center gap-2">
-                              <ShieldCheckIcon className="h-4 w-4" />
-                              Fact-Check Results
-                            </h4>
-
-                            {/* Overall Verification Status Summary */}
-                            <Card
-                              className={`border-l-4 shadow-sm ${
-                                (
-                                  currentData.factCheck as unknown as FactCheckResult
-                                ).verdict === "verified"
-                                  ? "border-l-green-500 bg-green-50/50 dark:bg-green-900/10"
-                                  : (
-                                        currentData.factCheck as unknown as FactCheckResult
-                                      ).verdict === "false"
-                                    ? "border-l-red-500 bg-red-50/50 dark:bg-red-900/10"
-                                    : (
-                                          currentData.factCheck as unknown as FactCheckResult
-                                        ).verdict === "misleading"
-                                      ? "border-l-orange-500 bg-orange-50/50 dark:bg-orange-900/10"
-                                      : (
-                                            currentData.factCheck as unknown as FactCheckResult
-                                          ).verdict === "satire"
-                                        ? "border-l-purple-500 bg-purple-50/50 dark:bg-purple-900/10"
-                                        : "border-l-gray-500 bg-gray-50/50 dark:bg-gray-900/10"
-                              }`}
-                            >
-                              <CardContent className="p-6">
-                                <div className="space-y-4">
-                                  {/* Header Section */}
-                                  <div className="flex flex-col sm:flex-row sm:items-start justify-between gap-4">
-                                    <div className="flex-1 space-y-3">
-                                      <div className="flex items-center gap-3">
-                                        <div className="p-1 rounded-full bg-white dark:bg-gray-800 shadow-sm">
-                                          {getStatusIcon(
-                                            (
-                                              currentData.factCheck as unknown as FactCheckResult
-                                            ).verdict
-                                          )}
-                                        </div>
-                                        <h5 className="font-semibold text-lg">
-                                          {
-                                            getVerdictDescription(
-                                              (
-                                                currentData.factCheck as unknown as FactCheckResult
-                                              ).verdict,
-                                              currentData.factCheck as unknown as FactCheckResult
-                                            ).title
-                                          }
-                                        </h5>
-                                      </div>
-                                    </div>
-                                    <div className="shrink-0 self-start">
-                                      {getStatusBadge(
-                                        (
-                                          currentData.factCheck as unknown as FactCheckResult
-                                        ).verdict
-                                      )}
-                                    </div>
-                                  </div>
-
-                                  {/* Analysis Description */}
-                                  <div className="bg-white/60 dark:bg-gray-800/60 rounded-lg p-4 border border-gray-200/50 dark:border-gray-700/50">
-                                    <p className="text-sm leading-relaxed text-gray-700 dark:text-gray-300">
-                                      {
-                                        getVerdictDescription(
-                                          (
-                                            currentData.factCheck as unknown as FactCheckResult
-                                          ).verdict,
-                                          currentData.factCheck as unknown as FactCheckResult
-                                        ).description
-                                      }
-                                    </p>
-                                  </div>
-
-                                  {/* Metrics Section */}
-                                  <div className="grid grid-cols-1 sm:grid-cols-2 gap-4 pt-2 border-t border-gray-200/50 dark:border-gray-700/50">
-                                    <div className="flex items-center gap-2">
-                                      <div className="w-8 h-8 rounded-full bg-blue-100 dark:bg-blue-900/30 flex items-center justify-center">
-                                        <span className="text-xs font-medium text-blue-600 dark:text-blue-400">
-                                          {
-                                            (
-                                              currentData.factCheck as unknown as FactCheckResult
-                                            ).confidence
-                                          }%
-                                        </span>
-                                      </div>
-                                      <div>
-                                        <p className="text-xs font-medium text-gray-600 dark:text-gray-400">Confidence</p>
-                                        <div className="w-16 h-1.5 bg-gray-200 dark:bg-gray-700 rounded-full overflow-hidden">
-                                          <div 
-                                            className="h-full bg-blue-500 rounded-full transition-all duration-300"
-                                            style={{
-                                              width: `${(currentData.factCheck as unknown as FactCheckResult).confidence}%`
-                                            }}
-                                          />
-                                        </div>
-                                      </div>
-                                    </div>
-                                    
-                                    <div className="flex items-center gap-2">
-                                      <div className="w-8 h-8 rounded-full bg-green-100 dark:bg-green-900/30 flex items-center justify-center">
-                                        <span className="text-xs font-medium text-green-600 dark:text-green-400">
-                                          {(
-                                            currentData.factCheck as unknown as FactCheckResult
-                                          ).sources?.length || 0}
-                                        </span>
-                                      </div>
-                                      <div>
-                                        <p className="text-xs font-medium text-gray-600 dark:text-gray-400">Sources</p>
-                                        <p className="text-xs text-gray-500 dark:text-gray-500">Used for verification</p>
-                                      </div>
-                                    </div>
-                                  </div>
-                                </div>
-                              </CardContent>
-                            </Card>
-
-                            {/* Sentiment Analysis Section */}
-                            {(currentData.factCheck as any)?.sentimentAnalysis && (
-                              <div className="mt-6">
-                                <SentimentDisplay 
-                                  sentiment={(currentData.factCheck as any).sentimentAnalysis}
-                                />
-                              </div>
-                            )}
-
-                            {/* Origin Tracing Diagram - Moved here from detailed analysis */}
-                            {((
-                              currentData.factCheck as unknown as FactCheckResult
-                            ).originTracing?.hypothesizedOrigin ||
-                              originTracingData?.originTracing
-                                ?.hypothesizedOrigin) && (
-                              <div className="mt-6">
-                                <div className="flex items-center gap-2 mb-4">
-                                  <div className="w-1 h-6 bg-gradient-to-b from-blue-500 to-purple-500 rounded-full"></div>
-                                  <h4 className="font-semibold text-lg">
-                                    Origin Tracing & Belief Evolution
-                                  </h4>
-                                </div>
-                                <div className="rounded-lg">
-                                  <OriginTracingDiagram
-                                    originTracing={
-                                      originTracingData?.originTracing ||
-                                      (
-                                        currentData.factCheck as unknown as FactCheckResult
-                                      ).originTracing
-                                    }
-                                    beliefDrivers={
-                                      originTracingData?.beliefDrivers ||
-                                      (
-                                        currentData.factCheck as unknown as FactCheckResult
-                                      ).beliefDrivers
-                                    }
-                                    sources={
-                                      // Prioritize currentData.factCheck.sources for the diagram
-                                      (currentData.factCheck as unknown as FactCheckResult)
-                                        ?.sources?.map((source) => ({
-                                          url: source.url,
-                                          title: source.title,
-                                          source: source.title || new URL(source.url).hostname,
-                                          credibility: Math.round((source.credibility || 0.5) * 100), // Convert to percentage
-                                        })) ||
-                                      // Fallback to originTracingData.sources if no factCheck sources
-                                      (originTracingData?.sources &&
-                                      originTracingData?.sources.length > 0
-                                        ? originTracingData.sources.map((source: any) => ({
-                                            url: source.url,
-                                            title: source.title,
-                                            source: source.source || new URL(source.url).hostname,
-                                            credibility: Math.round((source.credibility || 0.5) * 100),
-                                          }))
-                                        : [])
-                                    }
-                                    verdict={
-                                      (
-                                        currentData.factCheck as unknown as FactCheckResult
-                                      ).verdict as
-                                        | "verified"
-                                        | "misleading"
-                                        | "false"
-                                        | "unverified"
-                                        | "satire"
-                                    }
-                                    content={
-                                      originTracingData?.claim ||
-                                      (
-                                        currentData.factCheck as unknown as FactCheckResult
-                                      ).content
-                                    }
-                                    allLinks={
-                                      originTracingData?.allLinks ||
-                                      // Generate allLinks from currentData.factCheck.sources if not available
-                                      (currentData.factCheck as unknown as FactCheckResult)
-                                        ?.sources?.map((source) => ({
-                                          url: source.url,
-                                          title: source.title,
-                                        }))
-                                    }
-                                  />
-                                </div>
-                              </div>
-                            )}
-
-                            {/* Expandable Detailed Analysis Section */}
-                            <div className="mt-4">
-                              <button
-                                onClick={() =>
-                                  setIsDetailedAnalysisExpanded(
-                                    !isDetailedAnalysisExpanded
-                                  )
-                                }
-                                className="w-full text-left p-4 bg-gray-50 dark:bg-gray-900 rounded-lg hover:bg-gray-100 dark:hover:bg-gray-800 transition-colors border border-gray-200 dark:border-gray-700"
-                              >
-                                <div className="flex items-center justify-between">
-                                  <span className="font-medium text-base">
-                                    View Detailed Analysis
-                                  </span>
-                                  {isDetailedAnalysisExpanded ? (
-                                    <ChevronUpIcon className="h-5 w-5 text-muted-foreground" />
-                                  ) : (
-                                    <ChevronDownIcon className="h-5 w-5 text-muted-foreground" />
-                                  )}
-                                </div>
-                                <p className="text-sm text-muted-foreground mt-1">
-                                  Explore comprehensive analysis including
-                                  sources, methodology, and detailed reasoning
-                                </p>
-                              </button>
-
-                              {isDetailedAnalysisExpanded && (
-                                <div className="mt-4 space-y-4 border-t pt-4">
-                                  {/* Detailed Analysis Content */}
-                                  {(
-                                    currentData.factCheck as unknown as FactCheckResult
-                                  ).explanation && (
-                                    <div className="bg-gray-50 dark:bg-gray-900 p-4 rounded-lg">
-                                      <p className="font-medium mb-3 text-base">
-                                        Detailed Analysis:
-                                      </p>
-                                      <div>
-                                        {(() => {
-                                          const explanation = (
-                                            currentData.factCheck as unknown as FactCheckResult
-                                          ).explanation;
-                                          const shouldTruncate =
-                                            explanation.length > 500;
-
-                                          const contentToShow =
-                                            shouldTruncate &&
-                                            !isAnalysisExpanded
-                                              ? explanation.substring(0, 500) +
-                                                "..."
-                                              : explanation;
-
-                                          return (
-                                            <AnalysisRenderer
-                                              content={contentToShow}
-                                            />
-                                          );
-                                        })()}
-                                      </div>
-                                      {(() => {
-                                        const explanation = (
-                                          currentData.factCheck as unknown as FactCheckResult
-                                        ).explanation;
-
-                                        if (explanation.length <= 500)
-                                          return null;
-
-                                        return (
-                                          <button
-                                            onClick={() =>
-                                              setIsAnalysisExpanded(
-                                                !isAnalysisExpanded
-                                              )
-                                            }
-                                            className="mt-4 text-primary hover:text-primary/80 font-medium transition-colors text-sm flex items-center gap-1"
-                                          >
-                                            {isAnalysisExpanded ? (
-                                              <>
-                                                <ChevronUpIcon className="h-4 w-4" />
-                                                Show less analysis
-                                              </>
-                                            ) : (
-                                              <>
-                                                <ChevronDownIcon className="h-4 w-4" />
-                                                Show full analysis
-                                              </>
-                                            )}
-                                          </button>
-                                        );
-                                      })()}
-                                    </div>
-                                  )}
-
-                                  {/* Sources Section */}
-                                  {(
-                                    currentData.factCheck as unknown as FactCheckResult
-                                  ).sources &&
-                                    (
-                                      currentData.factCheck as unknown as FactCheckResult
-                                    ).sources.length > 0 && (
-                                      <div>
-                                        <p className="font-medium mb-3 text-base break-words">
-                                          Sources Used in Analysis:
-                                        </p>
-                                        <p className="text-xs font-medium mb-2 text-muted-foreground">
-                                          {
-                                            (
-                                              currentData.factCheck as unknown as FactCheckResult
-                                            ).sources.length
-                                          }{" "}
-                                          sources found
-                                        </p>
-                                        <div className="flex flex-wrap gap-2">
-                                          {(
-                                            currentData.factCheck as unknown as FactCheckResult
-                                          ).sources
-                                            .slice(0, 10)
-                                            .map((source, sourceIndex) => (
-                                              <Button
-                                                key={sourceIndex}
-                                                size="sm"
-                                                variant="outline"
-                                                asChild
-                                                className="max-w-full"
-                                              >
-                                                <a
-                                                  href={source.url}
-                                                  target="_blank"
-                                                  rel="noopener noreferrer"
-                                                  className="text-xs break-words text-left"
-                                                  style={{ 
-                                                    wordBreak: 'break-word',
-                                                    overflowWrap: 'break-word',
-                                                    hyphens: 'auto'
-                                                  }}
-                                                >
-                                                  <span className="truncate max-w-[200px] sm:max-w-none inline-block">
-                                                    {source.title}
-                                                  </span>
-                                                  <ExternalLinkIcon className="h-3 w-3 ml-1 shrink-0" />
-                                                </a>
-                                              </Button>
-                                            ))}
-                                        </div>
-                                      </div>
-                                    )}
-
-                                  {/* Belief Drivers - Text summary after diagram */}
-                                    {(
-                                      currentData.factCheck as unknown as FactCheckResult
-                                    ).beliefDrivers &&
-                                    (
-                                      currentData.factCheck as unknown as FactCheckResult
-                                    ).beliefDrivers!.length > 0 && (
-                                      <div>
-                                        <p className="font-medium mb-3 text-base">
-                                          Why People Believe This:
-                                        </p>
-                                        <div className="bg-gray-50 dark:bg-gray-900 p-4 rounded-lg">
-                                          <ul className="list-disc pl-5 space-y-2 text-sm text-muted-foreground">
-                                            {(
-                                              currentData.factCheck as unknown as FactCheckResult
-                                            )
-                                              .beliefDrivers!.slice(0, 10)
-                                              .map((d, i) => (
-                                                <li key={i}>
-                                                  <span className="font-medium">
-                                                    {d.name}:
-                                                  </span>{" "}
-                                                  {d.description}
-                                                </li>
-                                              ))}
-                                          </ul>
-                                        </div>
-                                      </div>
-                                    )}
-
-                                    {/* Political Bias Meter - Only for Malaysia Political Content */}
-                                    {(currentData.factCheck as any)?.politicalBias?.isMalaysiaPolitical &&
-                                      (currentData.factCheck as any)?.politicalBias?.malaysiaBiasScore !== undefined && (
-                                        <div className="mt-4">
-                                          <PoliticalBiasMeter
-                                            biasScore={(currentData.factCheck as any).politicalBias.malaysiaBiasScore}
-                                            explanation={(currentData.factCheck as any).politicalBias.explanation}
-                                            keyQuote={(currentData.factCheck as any).politicalBias.keyQuote}
-                                            confidence={(currentData.factCheck as any).politicalBias.confidence}
-                                            biasIndicators={(currentData.factCheck as any).politicalBias.biasIndicators}
-                                            politicalTopics={(currentData.factCheck as any).politicalBias.politicalTopics}
-                                          />
-                                        </div>
-                                      )}
-                                </div>
-                              )}
-                            </div>
-                          </div>
-                        )}
-
-                        {/* Action Buttons */}
-                        <div className="pt-4 border-t">
-                          <div className="flex gap-3 flex-wrap">
-                            {/* Save Button - Only show for authenticated users */}
-                            {isSignedIn && (
-                              <Button
-                                onClick={handleSaveAnalysis}
-                                disabled={isSaving || isSaved}
-                                className="flex items-center gap-2"
-                              >
-                                {isSaving ? (
-                                  <LoaderIcon className="h-4 w-4 animate-spin" />
-                                ) : (
-                                  <BookmarkIcon className="h-4 w-4" />
-                                )}
-                                {isSaved
-                                  ? t.saved
-                                  : isSaving
-                                    ? t.saving
-                                    : t.saveAnalysis}
-                              </Button>
-                            )}
-
-                            {/* Download after save */}
-                            {isSignedIn && isSaved && savedId && (
-                              <Button asChild variant="outline">
-                                <a
-                                  href={`/api/analyses/${encodeURIComponent(savedId)}/download`}
-                                  target="_blank"
-                                  rel="noopener noreferrer"
-                                >
-                                  Download JSON
-                                </a>
-                              </Button>
-                            )}
-
-                            <Button variant="outline" onClick={handleReset}>
-                              {t.reset}
-                            </Button>
-                          </div>
-
-                          {/* Login prompt for non-authenticated users */}
-                          {!isSignedIn && (
-                            <p className="text-sm text-muted-foreground mt-2">
-                              <Link
-                                href="/sign-in"
-                                className="text-primary hover:underline"
-                              >
-                                Sign in
-                              </Link>{" "}
-                              to save your analysis results
-                            </p>
-                          )}
-                        </div>
-                      </div>
-                    );
-                  })()
-                ) : (
-                  <div className="text-left">
-                    <p className="text-red-500 mb-4">{result?.error}</p>
-                    <Button variant="outline" onClick={handleReset}>
-                      {t.tryAgain}
-                    </Button>
-                  </div>
-                )}
-              </CardContent>
-            </Card>
-          </div>
-        )}
-      </div>
->>>>>>> a76c1351
     </section>
   );
 }